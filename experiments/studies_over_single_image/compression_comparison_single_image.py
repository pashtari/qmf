import os
import time
import json
import numpy as np
import torch
from torchvision.transforms import v2
import matplotlib
import matplotlib.pyplot as plt
from skimage.io import imread

import lrf

matplotlib.use("pgf")
matplotlib.rcParams.update(
    {
        "pgf.texsystem": "pdflatex",
        "font.family": "serif",
        "pgf.rcfonts": False,
    }
)

script_dir = os.path.dirname(os.path.abspath(__file__))

# Load the image
task_name = "test"
image = imread("/Users/pourya/Library/CloudStorage/git_repos/my_projects/lsvd/data/kodak/kodim19.png")
# image = imread("./data/clic/clic2024_validation_image/724b1dfdbde05257c46bb5e9863995b7c37bfcf101ed5a233ef2aa26193f09c4.png")

task_dir = os.path.join(script_dir, task_name)
if not os.path.exists(task_dir):
    os.makedirs(task_dir)

# Transform the input image
transforms = v2.Compose([v2.ToImage()])
image = torch.tensor(transforms(image))

# Visualize image
plt.imshow(image.permute(1, 2, 0))
plt.axis("off")
# plt.title("Original Image", fontsize=24)
plt.savefig(
    f"{task_dir}/{task_name}_original.pdf",
    format="pdf",
    dpi=600,
)
plt.show()
plt.close()


# Store errors and compressed images for each method and CR/bpp
compression_ratios = {
    "JPEG": [],
    "WEBP": [],
    "SVD": [],
    "IMF - RGB": [],
    "IMF": [],
}

bpps = {
    "JPEG": [],
    "WEBP": [],
    "SVD": [],
    "IMF - RGB": [],
    "IMF": [],
}

reconstructed_images = {
    "JPEG": [],
    "WEBP": [],
    "SVD": [],
    "IMF - RGB": [],
    "IMF": [],
}

psnr_values = {
    "JPEG": [],
    "WEBP": [],
    "SVD": [],
    "IMF - RGB": [],
    "IMF": [],
}
ssim_values = {
    "JPEG": [],
    "WEBP": [],
    "SVD": [],
    "IMF - RGB": [],
    "IMF": [],
}

encode_time = {
    "JPEG": [],
    "WEBP": [],
    "SVD": [],
    "IMF - RGB": [],
    "IMF": [],
}

decode_time = {
    "JPEG": [],
    "WEBP": [],
    "SVD": [],
    "IMF - RGB": [],
    "IMF": [],
}

# Calculate reconstructed images and metric values for each method


# JPEG
<<<<<<< HEAD
# for quality in range(0, 40, 1):
#     t0 = time.time()
#     enocoded = lrf.pil_encode(image, format="JPEG", quality=quality)
#     t1 = time.time()
#     reconstructed = lrf.pil_decode(enocoded)
#     t2 = time.time()

#     real_compression_ratio = lrf.get_compression_ratio(image, enocoded)
#     real_bpp = lrf.get_bbp(image.shape[-2:], enocoded)
=======
for quality in range(0, 40, 1):
    encoded = lrf.pil_encode(image, format="JPEG", quality=quality)
    reconstructed = lrf.pil_decode(encoded)

    real_compression_ratio = lrf.get_compression_ratio(image, encoded)
    real_bpp = lrf.get_bbp(image.shape[-2:], encoded)
>>>>>>> 2fe29cb9

#     compression_ratios["JPEG"].append(real_compression_ratio)
#     bpps["JPEG"].append(real_bpp)
#     reconstructed_images["JPEG"].append(reconstructed)
#     psnr_values["JPEG"].append(lrf.psnr(image, reconstructed).item())
#     ssim_values["JPEG"].append(lrf.ssim(image, reconstructed).item())
#     encode_time["JPEG"].append(1000 * (t1-t0))
#     decode_time["JPEG"].append(1000 * (t2-t1))


# # WebP
# for quality in range(0, 50, 1):
#     encoded = lrf.pil_encode(image, format="WEBP", quality=quality, alpha_quality=0)
#     reconstructed = lrf.pil_decode(encoded)

#     real_compression_ratio = lrf.get_compression_ratio(image, encoded)
#     real_bpp = lrf.get_bbp(image.shape[-2:], encoded)

#     compression_ratios["WEBP"].append(real_compression_ratio)
#     bpps["WEBP"].append(real_bpp)
#     reconstructed_images["WEBP"].append(reconstructed)
#     psnr_values["WEBP"].append(lrf.psnr(image, reconstructed).item())
#     ssim_values["WEBP"].append(lrf.ssim(image, reconstructed).item())

# SVD
for quality in np.linspace(0.0, 5, 20):
<<<<<<< HEAD
    t0 = time.time()
    enocoded = lrf.svd_encode(
=======
    encoded = lrf.svd_encode(
>>>>>>> 2fe29cb9
        image,
        color_space="RGB",
        quality=quality,
        patch=True,
        patch_size=(8, 8),
        dtype=torch.int8,
    )
<<<<<<< HEAD
    t1 = time.time()
    reconstructed = lrf.svd_decode(enocoded)
    t2 = time.time()
=======
    reconstructed = lrf.svd_decode(encoded)
>>>>>>> 2fe29cb9

    real_compression_ratio = lrf.get_compression_ratio(image, encoded)
    real_bpp = lrf.get_bbp(image.shape[-2:], encoded)

    compression_ratios["SVD"].append(real_compression_ratio)
    bpps["SVD"].append(real_bpp)
    reconstructed_images["SVD"].append(reconstructed)
    psnr_values["SVD"].append(lrf.psnr(image, reconstructed).item())
    ssim_values["SVD"].append(lrf.ssim(image, reconstructed).item())
    encode_time["SVD"].append(1000 * (t1-t0))
    decode_time["SVD"].append(1000 * (t2-t1))


# IMF - RGB
for quality in np.linspace(0.0, 25, 20):
<<<<<<< HEAD
    t0 = time.time()
    enocoded = lrf.imf_encode(
=======
    encoded = lrf.imf_encode(
>>>>>>> 2fe29cb9
        image,
        color_space="RGB",
        quality=quality,
        patch=True,
        patch_size=(8, 8),
        bounds=(-16, 15),
        dtype=torch.int8,
        num_iters=5,
        verbose=False,
    )
<<<<<<< HEAD
    t1 = time.time()
    reconstructed = lrf.imf_decode(enocoded)
    t2 = time.time()
=======
    reconstructed = lrf.imf_decode(encoded)
>>>>>>> 2fe29cb9

    real_compression_ratio = lrf.get_compression_ratio(image, encoded)
    real_bpp = lrf.get_bbp(image.shape[-2:], encoded)

    compression_ratios["IMF - RGB"].append(real_compression_ratio)
    bpps["IMF - RGB"].append(real_bpp)
    reconstructed_images["IMF - RGB"].append(reconstructed)
    psnr_values["IMF - RGB"].append(lrf.psnr(image, reconstructed).item())
    ssim_values["IMF - RGB"].append(lrf.ssim(image, reconstructed).item())
    encode_time["IMF - RGB"].append(1000 * (t1-t0))
    decode_time["IMF - RGB"].append(1000 * (t2-t1))


# IMF - YCbCr
<<<<<<< HEAD
# for quality in np.linspace(0, 25, 20):
#     t0 = time.time()
#     enocoded = lrf.imf_encode(
#         image,
#         color_space="YCbCr",
#         scale_factor=(0.5, 0.5),
#         quality=(quality, quality / 2, quality / 2),
#         patch=True,
#         patch_size=(8, 8),
#         bounds=(-16, 15),
#         dtype=torch.int8,
#         num_iters=0,
#         verbose=False,
#     )
#     t1 = time.time()
#     reconstructed = lrf.imf_decode(enocoded)
#     t2 = time.time()

#     real_compression_ratio = lrf.get_compression_ratio(image, enocoded)
#     real_bpp = lrf.get_bbp(image.shape[-2:], enocoded)
=======
for quality in np.linspace(0, 25, 20):
    encoded = lrf.imf_encode(
        image,
        color_space="YCbCr",
        scale_factor=(0.5, 0.5),
        quality=(quality, quality / 2, quality / 2),
        patch=True,
        patch_size=(8, 8),
        bounds=(-16, 15),
        dtype=torch.int8,
        num_iters=10,
        verbose=False,
    )
    reconstructed = lrf.imf_decode(encoded)

    real_compression_ratio = lrf.get_compression_ratio(image, encoded)
    real_bpp = lrf.get_bbp(image.shape[-2:], encoded)
>>>>>>> 2fe29cb9

#     compression_ratios["IMF"].append(real_compression_ratio)
#     bpps["IMF"].append(real_bpp)
#     reconstructed_images["IMF"].append(reconstructed)
#     psnr_values["IMF"].append(lrf.psnr(image, reconstructed).item())
#     ssim_values["IMF"].append(lrf.ssim(image, reconstructed).item())
#     encode_time["IMF"].append(1000 * (t1-t0))
#     decode_time["IMF"].append(1000 * (t2-t1))


selected_methods = [
    # "JPEG",
    # "WEBP",
    "SVD",
    "IMF - RGB",
    # "IMF",
]
bpps = {k: bpps[k] for k in selected_methods}
reconstructed_images = {k: reconstructed_images[k] for k in selected_methods}
psnr_values = {k: psnr_values[k] for k in selected_methods}
ssim_values = {k: ssim_values[k] for k in selected_methods}
encode_time = {k: encode_time[k] for k in selected_methods}
decode_time = {k: decode_time[k] for k in selected_methods}

selected_bpps = [0.4, 0.3, 0.2, 0.15, 0.1]


def plot_metrics_collage():
    # Plotting the results: PSNR vs bpp
    plt.figure()
    for method, values in psnr_values.items():
        plt.plot(bpps[method], values, marker="o", markersize=4, label=method)

    plt.xlabel("bpp")
    plt.ylabel("PSNR (dB)")
    plt.title("Comprison of Different Compression Methods")
    # plt.xticks(np.arange(1, 13, 1))
    plt.xlim(0.05, 0.5)
    # plt.ylim(20, 30)
    plt.legend()
    plt.grid()
    plt.savefig(
        f"{task_dir}/compression_methods_comparison_psnr-bpp.pdf",
        format="pdf",
        dpi=600,
    )
    plt.show()

    # Plotting the results: SSIM vs bpp
    plt.figure()
    for method, values in ssim_values.items():
        plt.plot(bpps[method], values, marker="o", markersize=4, label=method)

    plt.xlabel("bpp")
    plt.ylabel("SSIM")
    plt.title("Comprison of Different Compression Methods")
    # plt.xticks(np.arange(1, 13, 1))
    plt.xlim(0.05, 0.5)
    # plt.ylim(0.5, 0.8)
    plt.legend()
    plt.grid()
    plt.savefig(
        f"{task_dir}/compression_methods_comparison_ssim-bpp.pdf",
        format="pdf",
        dpi=600,
    )
    plt.show()

    # Plotting the compressed images for each method and bpp
    fig, axs = plt.subplots(
        len(selected_bpps),
        len(selected_methods),
        figsize=(6 * len(selected_methods), 5 * len(selected_bpps)),
    )

    # Setting titles for columns
    for ax, method in zip(axs[0], selected_methods):
        ax.set_title(method, fontsize=24)

    for i, bbp in enumerate(selected_bpps):
        for j, method in enumerate(selected_methods):
            ii = np.argmin(np.abs(np.array(bpps[method]) - bbp))
            reconstructed_image = reconstructed_images[method][ii]
            axs[i, j].imshow(reconstructed_image.permute(1, 2, 0))
            real_bpp = bpps[method][ii]
            axs[i, j].set_ylabel(f"bpp = {real_bpp:.2f}", rotation=90, fontsize=18)
            axs[i, j].tick_params(
                axis="both",
                which="both",
                bottom=False,
                left=False,
                labelbottom=False,
                labelleft=False,
            )

    plt.tight_layout()
    plt.savefig(
        f"{task_dir}/compression_methods_qualitative_comparison.pdf",
        format="pdf",
        dpi=600,
    )
    plt.show()


def plot_individual_figs(title=False):
    plt.figure()
    for i, bbp in enumerate(selected_bpps):
        for j, method in enumerate(selected_methods):
            ii = np.argmin(np.abs(np.array(bpps[method]) - bbp))
            reconstructed_image = reconstructed_images[method][ii]
            real_bpp = bpps[method][ii]
            plt.imshow(reconstructed_image.permute(1, 2, 0))
            if title:
                plt.title(method, fontsize=24)
            plt.axis("off")
            plt.savefig(
                f"{task_dir}/{task_name}_{method}_bpp_{real_bpp:.3f}.pdf",
                format="pdf",
                dpi=600,
            )


def save_metadata():
<<<<<<< HEAD
    metadata = {"psnr_values": psnr_values, "ssim_values":ssim_values, "bpps": bpps, "encode_time": encode_time, "decode_time": decode_time}
=======
    metadata = {"psnr_values": psnr_values, "ssim_values": ssim_values, "bpps": bpps}
>>>>>>> 2fe29cb9

    with open(f"{task_dir}/{task_name}_metadata.json", "w") as json_file:
        json.dump(metadata, json_file, indent=4)

# plot_metrics_collage()
# plot_individual_figs()
save_metadata()<|MERGE_RESOLUTION|>--- conflicted
+++ resolved
@@ -107,7 +107,6 @@
 
 
 # JPEG
-<<<<<<< HEAD
 # for quality in range(0, 40, 1):
 #     t0 = time.time()
 #     enocoded = lrf.pil_encode(image, format="JPEG", quality=quality)
@@ -117,14 +116,6 @@
 
 #     real_compression_ratio = lrf.get_compression_ratio(image, enocoded)
 #     real_bpp = lrf.get_bbp(image.shape[-2:], enocoded)
-=======
-for quality in range(0, 40, 1):
-    encoded = lrf.pil_encode(image, format="JPEG", quality=quality)
-    reconstructed = lrf.pil_decode(encoded)
-
-    real_compression_ratio = lrf.get_compression_ratio(image, encoded)
-    real_bpp = lrf.get_bbp(image.shape[-2:], encoded)
->>>>>>> 2fe29cb9
 
 #     compression_ratios["JPEG"].append(real_compression_ratio)
 #     bpps["JPEG"].append(real_bpp)
@@ -151,12 +142,8 @@
 
 # SVD
 for quality in np.linspace(0.0, 5, 20):
-<<<<<<< HEAD
     t0 = time.time()
     enocoded = lrf.svd_encode(
-=======
-    encoded = lrf.svd_encode(
->>>>>>> 2fe29cb9
         image,
         color_space="RGB",
         quality=quality,
@@ -164,13 +151,9 @@
         patch_size=(8, 8),
         dtype=torch.int8,
     )
-<<<<<<< HEAD
     t1 = time.time()
     reconstructed = lrf.svd_decode(enocoded)
     t2 = time.time()
-=======
-    reconstructed = lrf.svd_decode(encoded)
->>>>>>> 2fe29cb9
 
     real_compression_ratio = lrf.get_compression_ratio(image, encoded)
     real_bpp = lrf.get_bbp(image.shape[-2:], encoded)
@@ -186,12 +169,8 @@
 
 # IMF - RGB
 for quality in np.linspace(0.0, 25, 20):
-<<<<<<< HEAD
     t0 = time.time()
     enocoded = lrf.imf_encode(
-=======
-    encoded = lrf.imf_encode(
->>>>>>> 2fe29cb9
         image,
         color_space="RGB",
         quality=quality,
@@ -202,13 +181,9 @@
         num_iters=5,
         verbose=False,
     )
-<<<<<<< HEAD
     t1 = time.time()
     reconstructed = lrf.imf_decode(enocoded)
     t2 = time.time()
-=======
-    reconstructed = lrf.imf_decode(encoded)
->>>>>>> 2fe29cb9
 
     real_compression_ratio = lrf.get_compression_ratio(image, encoded)
     real_bpp = lrf.get_bbp(image.shape[-2:], encoded)
@@ -223,7 +198,6 @@
 
 
 # IMF - YCbCr
-<<<<<<< HEAD
 # for quality in np.linspace(0, 25, 20):
 #     t0 = time.time()
 #     enocoded = lrf.imf_encode(
@@ -244,25 +218,6 @@
 
 #     real_compression_ratio = lrf.get_compression_ratio(image, enocoded)
 #     real_bpp = lrf.get_bbp(image.shape[-2:], enocoded)
-=======
-for quality in np.linspace(0, 25, 20):
-    encoded = lrf.imf_encode(
-        image,
-        color_space="YCbCr",
-        scale_factor=(0.5, 0.5),
-        quality=(quality, quality / 2, quality / 2),
-        patch=True,
-        patch_size=(8, 8),
-        bounds=(-16, 15),
-        dtype=torch.int8,
-        num_iters=10,
-        verbose=False,
-    )
-    reconstructed = lrf.imf_decode(encoded)
-
-    real_compression_ratio = lrf.get_compression_ratio(image, encoded)
-    real_bpp = lrf.get_bbp(image.shape[-2:], encoded)
->>>>>>> 2fe29cb9
 
 #     compression_ratios["IMF"].append(real_compression_ratio)
 #     bpps["IMF"].append(real_bpp)
@@ -386,11 +341,7 @@
 
 
 def save_metadata():
-<<<<<<< HEAD
     metadata = {"psnr_values": psnr_values, "ssim_values":ssim_values, "bpps": bpps, "encode_time": encode_time, "decode_time": decode_time}
-=======
-    metadata = {"psnr_values": psnr_values, "ssim_values": ssim_values, "bpps": bpps}
->>>>>>> 2fe29cb9
 
     with open(f"{task_dir}/{task_name}_metadata.json", "w") as json_file:
         json.dump(metadata, json_file, indent=4)
