--- conflicted
+++ resolved
@@ -8,13 +8,6 @@
 
 
 def pylogger(objects, log_every_iters=10, **kwargs):
-<<<<<<< HEAD
-    ignite_logger = logging.getLogger("ignite.engine.engine.Engine")
-    ignite_logger.setLevel(logging.WARN)
-
-    # local_rank = idist.get_rank()
-=======
->>>>>>> 5d4a0f2a
     logger = setup_logger(
         name="PyLogger",
         format="[%(asctime)s][%(name)s][%(levelname)s]: %(message)s",
