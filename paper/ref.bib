--- conflicted
+++ resolved
@@ -1,210 +1,156 @@
-@article{eckart1936approximation,
-	title={The approximation of one matrix by another of lower rank},
-	author={Eckart, Carl and Young, Gale},
-	journal={Psychometrika},
-	volume={1},
-	number={3},
-	pages={211--218},
-	year={1936},
-	publisher={Springer}
-}
-
-@inproceedings{lee2000algorithms,
-	author    = {Lee, Daniel and Seung, H. Sebastian},
-	booktitle = {Advances in Neural Information Processing Systems},
-	editor    = {T. Leen and T. Dietterich and V. Tresp},
-	pages     = {},
-	publisher = {MIT Press},
-	title     = {{Algorithms for Non-negative Matrix Factorization}},
-	url       = {https://proceedings.neurips.cc/paper_files/paper/2000/file/f9d1152547c0bde01830b7e8bd60024c-Paper.pdf},
-	volume    = 13,
-	year      = 2000
-}
-
-@book{gillis2020nonnegative,
-	author    = {{Gillis}, {Nicholas}},
-	publisher = {SIAM},
-	title     = {{Nonnegative Matrix Factorization}},
-	year      = 2020
-}
-
-@article{van1981another,
-	title={Another NP-complete problem and the complexity of computing short vectors in a lattice},
-	author={van Emde Boas, Peter},
-	journal={Tecnical Report, Department of Mathmatics, University of Amsterdam},
-	year={1981},
-	publisher={Department of Mathmatics, University of Amsterdam}
-}
-
-@article{dong2018integer,
-	title={Integer matrix approximation and data mining},
-	author={Dong, Bo and Lin, Matthew M and Park, Haesun},
-	journal={Journal of scientific computing},
-	volume={75},
-	pages={198--224},
-	year={2018},
-	publisher={Springer}
-}
-
-@article{lin2005integer,
-	title={Integer matrix factorization and its application},
-	author={Lin, Matthew M and Dong, Bo and Chu, Moody T},
-	publisher={Citeseer}
-}
-
-@techreport{deutsch1996zlib,
-	title={Zlib compressed data format specification version 3.3},
-	author={Deutsch, Peter and Gailly, Jean-Loup},
-	year={1996}
-}
-
-@misc{clark2015pillow,
-	title={Pillow (PIL Fork) Documentation},
-	author={Clark, Alex},
-	year={2015},
-	publisher={readthedocs},
-	url={https://buildmedia.readthedocs.org/media/pdf/pillow/latest/pillow.pdf}
-}
-
-@misc{kodak1993,
-	title={Kodak lossless true color image suite},
-	author={Kodak, Eastman},
-	year={1993},
-	url={https://r0k.us/graphics/kodak/}
-}
-
-<<<<<<< HEAD
-=======
-@article{combettes2011proximal,
-  title={Proximal splitting methods in signal processing},
-  author={Combettes, Patrick L and Pesquet, Jean-Christophe},
-  journal={Fixed-point algorithms for inverse problems in science and engineering},
-  pages={185--212},
-  year={2011},
-  publisher={Springer}
-}
-
-@book{bauschke2017correction,
-  title={Correction to: Convex analysis and monotone operator theory in hilbert spaces},
-  author={Bauschke, Heinz H and Combettes, Patrick L and Bauschke, Heinz H and Combettes, Patrick L},
-  year={2017},
-  publisher={Springer}
-}
-
->>>>>>> ba9199cb
-@article{bolte2014proximal,
-  title={Proximal alternating linearized minimization for nonconvex and nonsmooth problems},
-  author={Bolte, J{\'e}r{\^o}me and Sabach, Shoham and Teboulle, Marc},
-  journal={Mathematical Programming},
-  volume={146},
-  number={1},
-  pages={459--494},
-  year={2014},
-  publisher={Springer}
-}
-
-<<<<<<< HEAD
-@article{wallace1991jpeg,
-title={The JPEG still picture compression standard},
-author={Wallace, Gregory K},
-journal={Communications of the ACM},
-volume={34},
-number={4},
-pages={30--44},
-year={1991},
-publisher={ACM New York, NY, USA}
-}
-
-@article{skodras2001jpeg,
-	title={The JPEG 2000 still image compression standard},
-	author={Skodras, Athanassios and Christopoulos, Charilaos and Ebrahimi, Touradj},
-	journal={IEEE Signal processing magazine},
-	volume={18},
-	number={5},
-	pages={36--58},
-	year={2001},
-	publisher={IEEE}
-}
-
-@article{goyal2001theoretical,
-	title={Theoretical foundations of transform coding},
-	author={Goyal, Vivek K},
-	journal={IEEE Signal Processing Magazine},
-	volume={18},
-	number={5},
-	pages={9--21},
-	year={2001},
-	publisher={IEEE}
-}
-
-@article{ahmed1974discrete,
-	title={Discrete cosine transform},
-	author={Ahmed, Nasir and Natarajan, T\_ and Rao, Kamisetty R},
-	journal={IEEE transactions on Computers},
-	volume={100},
-	number={1},
-	pages={90--93},
-	year={1974},
-	publisher={IEEE}
-}
-
-@article{antonini1992image,
-	title={Image coding using wavelet transform.},
-	author={Antonini, Marc and Barlaud, Michel and Mathieu, Pierre and Daubechies, Ingrid},
-	journal={IEEE Trans. Image Processing},
-	volume={1},
-	pages={20--5},
-	year={1992}
-}
-=======
-@article{beck2013convergence,
-  title={On the convergence of block coordinate descent type methods},
-  author={Beck, Amir and Tetruashvili, Luba},
-  journal={SIAM journal on Optimization},
-  volume={23},
-  number={4},
-  pages={2037--2060},
-  year={2013},
-  publisher={SIAM}
-}
-
-@article{nesterov2012efficiency,
-  title={Efficiency of coordinate descent methods on huge-scale optimization problems},
-  author={Nesterov, Yu},
-  journal={SIAM Journal on Optimization},
-  volume={22},
-  number={2},
-  pages={341--362},
-  year={2012},
-  publisher={SIAM}
-}
-
-@article{attouch2013convergence,
-  title={Convergence of descent methods for semi-algebraic and tame problems: proximal algorithms, forward--backward splitting, and regularized Gauss--Seidel methods},
-  author={Attouch, Hedy and Bolte, J{\'e}r{\^o}me and Svaiter, Benar Fux},
-  journal={Mathematical Programming},
-  volume={137},
-  number={1},
-  pages={91--129},
-  year={2013},
-  publisher={Springer}
-}
-
-@inproceedings{deng2009imagenet,
-  title={Imagenet: A large-scale hierarchical image database},
-  author={Deng, Jia and Dong, Wei and Socher, Richard and Li, Li-Jia and Li, Kai and Fei-Fei, Li},
-  booktitle={2009 IEEE conference on computer vision and pattern recognition},
-  pages={248--255},
-  year={2009},
-  organization={Ieee}
-}
-
-@inproceedings{he2016deep,
-  title={Deep residual learning for image recognition},
-  author={He, Kaiming and Zhang, Xiangyu and Ren, Shaoqing and Sun, Jian},
-  booktitle={Proceedings of the IEEE conference on computer vision and pattern recognition},
-  pages={770--778},
-  year={2016}
-}
-
->>>>>>> ba9199cb
+@article{eckart1936approximation,
+	title={The approximation of one matrix by another of lower rank},
+	author={Eckart, Carl and Young, Gale},
+	journal={Psychometrika},
+	volume={1},
+	number={3},
+	pages={211--218},
+	year={1936},
+	publisher={Springer}
+}
+
+@inproceedings{lee2000algorithms,
+	author    = {Lee, Daniel and Seung, H. Sebastian},
+	booktitle = {Advances in Neural Information Processing Systems},
+	editor    = {T. Leen and T. Dietterich and V. Tresp},
+	pages     = {},
+	publisher = {MIT Press},
+	title     = {{Algorithms for Non-negative Matrix Factorization}},
+	url       = {https://proceedings.neurips.cc/paper_files/paper/2000/file/f9d1152547c0bde01830b7e8bd60024c-Paper.pdf},
+	volume    = 13,
+	year      = 2000
+}
+
+@book{gillis2020nonnegative,
+	author    = {{Gillis}, {Nicholas}},
+	publisher = {SIAM},
+	title     = {{Nonnegative Matrix Factorization}},
+	year      = 2020
+}
+
+@article{van1981another,
+	title={Another NP-complete problem and the complexity of computing short vectors in a lattice},
+	author={van Emde Boas, Peter},
+	journal={Tecnical Report, Department of Mathmatics, University of Amsterdam},
+	year={1981},
+	publisher={Department of Mathmatics, University of Amsterdam}
+}
+
+@article{dong2018integer,
+	title={Integer matrix approximation and data mining},
+	author={Dong, Bo and Lin, Matthew M and Park, Haesun},
+	journal={Journal of scientific computing},
+	volume={75},
+	pages={198--224},
+	year={2018},
+	publisher={Springer}
+}
+
+@article{lin2005integer,
+	title={Integer matrix factorization and its application},
+	author={Lin, Matthew M and Dong, Bo and Chu, Moody T},
+	publisher={Citeseer}
+}
+
+@techreport{deutsch1996zlib,
+	title={Zlib compressed data format specification version 3.3},
+	author={Deutsch, Peter and Gailly, Jean-Loup},
+	year={1996}
+}
+
+@misc{clark2015pillow,
+	title={Pillow (PIL Fork) Documentation},
+	author={Clark, Alex},
+	year={2015},
+	publisher={readthedocs},
+	url={https://buildmedia.readthedocs.org/media/pdf/pillow/latest/pillow.pdf}
+}
+
+@misc{kodak1993,
+	title={Kodak lossless true color image suite},
+	author={Kodak, Eastman},
+	year={1993},
+	url={https://r0k.us/graphics/kodak/}
+}
+
+}
+
+@article{combettes2011proximal,
+  title={Proximal splitting methods in signal processing},
+  author={Combettes, Patrick L and Pesquet, Jean-Christophe},
+  journal={Fixed-point algorithms for inverse problems in science and engineering},
+  pages={185--212},
+  year={2011},
+  publisher={Springer}
+}
+
+@book{bauschke2017correction,
+  title={Correction to: Convex analysis and monotone operator theory in hilbert spaces},
+  author={Bauschke, Heinz H and Combettes, Patrick L and Bauschke, Heinz H and Combettes, Patrick L},
+  year={2017},
+  publisher={Springer}
+}
+
+@article{bolte2014proximal,
+  title={Proximal alternating linearized minimization for nonconvex and nonsmooth problems},
+  author={Bolte, J{\'e}r{\^o}me and Sabach, Shoham and Teboulle, Marc},
+  journal={Mathematical Programming},
+  volume={146},
+  number={1},
+  pages={459--494},
+  year={2014},
+  publisher={Springer}
+}
+
+@article{wallace1991jpeg,
+title={The JPEG still picture compression standard},
+author={Wallace, Gregory K},
+journal={Communications of the ACM},
+volume={34},
+number={4},
+pages={30--44},
+year={1991},
+publisher={ACM New York, NY, USA}
+}
+
+@article{skodras2001jpeg,
+	title={The JPEG 2000 still image compression standard},
+	author={Skodras, Athanassios and Christopoulos, Charilaos and Ebrahimi, Touradj},
+	journal={IEEE Signal processing magazine},
+	volume={18},
+	number={5},
+	pages={36--58},
+	year={2001},
+	publisher={IEEE}
+}
+
+@article{goyal2001theoretical,
+	title={Theoretical foundations of transform coding},
+	author={Goyal, Vivek K},
+	journal={IEEE Signal Processing Magazine},
+	volume={18},
+	number={5},
+	pages={9--21},
+	year={2001},
+	publisher={IEEE}
+}
+
+@article{ahmed1974discrete,
+	title={Discrete cosine transform},
+	author={Ahmed, Nasir and Natarajan, T\_ and Rao, Kamisetty R},
+	journal={IEEE transactions on Computers},
+	volume={100},
+	number={1},
+	pages={90--93},
+	year={1974},
+	publisher={IEEE}
+}
+
+@article{antonini1992image,
+	title={Image coding using wavelet transform.},
+	author={Antonini, Marc and Barlaud, Michel and Mathieu, Pierre and Daubechies, Ingrid},
+	journal={IEEE Trans. Image Processing},
+	volume={1},
+	pages={20--5},
+	year={1992}
+}